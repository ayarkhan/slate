//------------------------------------------------------------------------------
// Copyright (c) 2017, University of Tennessee
// All rights reserved.
//
// Redistribution and use in source and binary forms, with or without
// modification, are permitted provided that the following conditions are met:
//     * Redistributions of source code must retain the above copyright
//       notice, this list of conditions and the following disclaimer.
//     * Redistributions in binary form must reproduce the above copyright
//       notice, this list of conditions and the following disclaimer in the
//       documentation and/or other materials provided with the distribution.
//     * Neither the name of the University of Tennessee nor the
//       names of its contributors may be used to endorse or promote products
//       derived from this software without specific prior written permission.
//
// THIS SOFTWARE IS PROVIDED BY THE COPYRIGHT HOLDERS AND CONTRIBUTORS "AS IS"
// AND ANY EXPRESS OR IMPLIED WARRANTIES, INCLUDING, BUT NOT LIMITED TO, THE
// IMPLIED WARRANTIES OF MERCHANTABILITY AND FITNESS FOR A PARTICULAR PURPOSE
// ARE DISCLAIMED. IN NO EVENT SHALL UNIVERSITY OF TENNESSEE BE LIABLE FOR ANY
// DIRECT, INDIRECT, INCIDENTAL, SPECIAL, EXEMPLARY, OR CONSEQUENTIAL DAMAGES
// (INCLUDING, BUT NOT LIMITED TO, PROCUREMENT OF SUBSTITUTE GOODS OR SERVICES;
// LOSS OF USE, DATA, OR PROFITS; OR BUSINESS INTERRUPTION) HOWEVER CAUSED AND
// ON ANY THEORY OF LIABILITY, WHETHER IN CONTRACT, STRICT LIABILITY, OR TORT
// (INCLUDING NEGLIGENCE OR OTHERWISE) ARISING IN ANY WAY OUT OF THE USE OF THIS
// SOFTWARE, EVEN IF ADVISED OF THE POSSIBILITY OF SUCH DAMAGE.
//------------------------------------------------------------------------------
// This research was supported by the Exascale Computing Project (17-SC-20-SC),
// a collaborative effort of two U.S. Department of Energy organizations (Office
// of Science and the National Nuclear Security Administration) responsible for
// the planning and preparation of a capable exascale ecosystem, including
// software, applications, hardware, advanced system engineering and early
// testbed platforms, in support of the nation's exascale computing imperative.
//------------------------------------------------------------------------------
// For assistance with SLATE, email <slate-user@icl.utk.edu>.
// You can also join the "SLATE User" Google group by going to
// https://groups.google.com/a/icl.utk.edu/forum/#!forum/slate-user,
// signing in with your Google credentials, and then clicking "Join group".
//------------------------------------------------------------------------------

#include "slate/internal/device.hh"
#include "internal/internal_batch.hh"
#include "internal/internal.hh"
#include "slate/internal/util.hh"
#include "slate/TrapezoidMatrix.hh"
#include "internal/Tile_lapack.hh"
#include "slate/types.hh"

#include <vector>

namespace slate {

///-----------------------------------------------------------------------------
// On macOS, nvcc using clang++ generates a different C++ name mangling
// (std::__1::complex) than g++ for std::complex. This solution is to use
// cu*Complex in .cu files, and cast from std::complex here.
namespace device {

template <>
void trnorm(
    Norm in_norm, Uplo uplo, Diag diag,
    int64_t m, int64_t n,
    std::complex<float> const* const* Aarray, int64_t lda,
    float* values, int64_t ldv,
    int64_t batch_count,
    cudaStream_t stream)
{
#if !defined(SLATE_NO_CUDA) || defined(__NVCC__)
    trnorm(in_norm, uplo, diag, m, n, (cuFloatComplex**) Aarray, lda,
           values, ldv, batch_count, stream);
#endif
}

template <>
void trnorm(
    Norm in_norm, Uplo uplo, Diag diag,
    int64_t m, int64_t n,
    std::complex<double> const* const* Aarray, int64_t lda,
    double* values, int64_t ldv,
    int64_t batch_count,
    cudaStream_t stream)
{
#if !defined(SLATE_NO_CUDA) || defined(__NVCC__)
    trnorm(in_norm, uplo, diag, m, n, (cuDoubleComplex**) Aarray, lda,
           values, ldv, batch_count, stream);
#endif
}

#if defined(SLATE_NO_CUDA)
// Specializations to allow compilation without CUDA.
template <>
void trnorm(
    Norm in_norm, Uplo uplo, Diag diag,
    int64_t m, int64_t n,
    double const* const* Aarray, int64_t lda,
    double* values, int64_t ldv,
    int64_t batch_count,
    cudaStream_t stream)
{
}

template <>
void trnorm(
    Norm in_norm, Uplo uplo, Diag diag,
    int64_t m, int64_t n,
    float const* const* Aarray, int64_t lda,
    float* values, int64_t ldv,
    int64_t batch_count,
    cudaStream_t stream)
{
}
#endif // not SLATE_NO_CUDA

} // namespace device

namespace internal {

///-----------------------------------------------------------------------------
/// Trapezoid and triangular matrix norm.
/// Dispatches to target implementations.
///
/// @param in_norm
/// - Norm::Max: values is dimension 1 and contains the local max.
/// - Norm::One: values is dimension n and contains the local column sum.
/// - Norm::Inf: values is dimension m and contains the local row sum.
/// - Norm::Fro: values is dimension 2 and contains the local scale and
///              sum-of-squares.
///
template <Target target, typename scalar_t>
void norm(
    Norm in_norm, TrapezoidMatrix<scalar_t>&& A,
    blas::real_type<scalar_t>* values,
    int priority)
{
    norm(internal::TargetType<target>(),
         in_norm, A, values,
         priority);
}

///-----------------------------------------------------------------------------
/// General matrix norm.
/// Host OpenMP task implementation.
template <typename scalar_t>
void norm(
    internal::TargetType<Target::HostTask>,
    Norm in_norm, TrapezoidMatrix<scalar_t>& A,
    blas::real_type<scalar_t>* values,
    int priority)
{
    using real_t = blas::real_type<scalar_t>;

    // i, j are tile row, tile col indices; ii, jj are row, col indices.
    //---------
    // max norm
    // max_{ii,jj} abs( A_{ii,jj} )
    if (in_norm == Norm::Max) {
        // Find max of each tile, append to tiles_maxima.
        std::vector<real_t> tiles_maxima;
        for (int64_t j = 0; j < A.nt(); ++j) {
            // diagonal tile
            if (j < A.mt() && A.tileIsLocal(j, j)) {
                #pragma omp task shared(A, tiles_maxima) priority(priority)
                {
                    A.tileGetForReading(j, j);
                    real_t tile_max;
                    trnorm(in_norm, A.diag(), A(j, j), &tile_max);
                    #pragma omp critical
                    {
                        tiles_maxima.push_back(tile_max);
                    }
                }
            }
            // off-diagonal tiles
            if (A.uplo_logical() == Uplo::Lower) {
                for (int64_t i = j+1; i < A.mt(); ++i) {  // strictly lower
                    if (A.tileIsLocal(i, j)) {
                        #pragma omp task shared(A, tiles_maxima) priority(priority)
                        {
                            A.tileGetForReading(i, j);
                            real_t tile_max;
                            genorm(in_norm, A(i, j), &tile_max);
                            #pragma omp critical
                            {
                                tiles_maxima.push_back(tile_max);
                            }
                        }
                    }
                }
            }
            else { // Uplo::Upper
                for (int64_t i = 0; i < j && i < A.mt(); ++i) {  // strictly upper
                    if (A.tileIsLocal(i, j)) {
                        #pragma omp task shared(A, tiles_maxima) priority(priority)
                        {
                            A.tileGetForReading(i, j);
                            real_t tile_max;
                            genorm(in_norm, A(i, j), &tile_max);
                            #pragma omp critical
                            {
                                tiles_maxima.push_back(tile_max);
                            }
                        }
                    }
                }
            }
        }

        #pragma omp taskwait

        // Find max of tiles_maxima.
        *values = lapack::lange(in_norm,
                                1, tiles_maxima.size(),
                                tiles_maxima.data(), 1);
    }
    //---------
    // one norm
    // max col sum = max_jj sum_ii abs( A_{ii,jj} )
    else if (in_norm == Norm::One) {
        // Sum each column within a tile.
        std::vector<real_t> tiles_sums(A.n()*A.mt(), 0.0);
        int64_t jj = 0;
        for (int64_t j = 0; j < A.nt(); ++j) {
            // diagonal tile
            if (j < A.mt() && A.tileIsLocal(j, j)) {
                #pragma omp task shared(A, tiles_sums) priority(priority)
                {
                    A.tileGetForReading(j, j);
                    trnorm(in_norm, A.diag(), A(j, j), &tiles_sums[A.n()*j+jj]);
                }
            }
            // off-diagonal tiles
            if (A.uplo() == Uplo::Lower) {
                for (int64_t i = j+1; i < A.mt(); ++i) { // strictly lower
                    if (A.tileIsLocal(i, j)) {
                        #pragma omp task shared(A, tiles_sums) priority(priority)
                        {
                            A.tileGetForReading(i, j);
                            genorm(in_norm, A(i, j), &tiles_sums[A.n()*i+jj]);
                        }
                    }
                }
            }
            else { // Uplo::Upper
                for (int64_t i = 0; i < j && i < A.mt(); ++i) { // strictly upper
                    if (A.tileIsLocal(i, j)) {
                        #pragma omp task shared(A, tiles_sums) priority(priority)
                        {
                            A.tileGetForReading(i, j);
                            genorm(in_norm, A(i, j), &tiles_sums[A.n()*i+jj]);
                        }
                    }
                }
            }
            jj += A.tileNb(j);
        }

        #pragma omp taskwait

        // Sum tile results into local results.
        // Right now it goes over the partial sums of the entire matrix,
        // with all the non-local sums being zero.
        // todo: Eventually this needs to be done like in the device code,
        // by summing up local contributions only.
        std::fill_n(values, A.n(), 0.0);
        for (int64_t i = 0; i < A.mt(); ++i)
            #pragma omp taskloop shared(A, tiles_sums, values) priority(priority)
            for (int64_t jj = 0; jj < A.n(); ++jj)
                values[jj] += tiles_sums[A.n()*i + jj];
    }
    //---------
    // inf norm
    // max row sum = max_ii sum_jj abs( A_{ii,jj} )
    else if (in_norm == Norm::Inf) {
        // Sum each row within a tile.
        std::vector<real_t> tiles_sums(A.m()*A.nt(), 0.0);
        int64_t ii = 0;
        for (int64_t i = 0; i < A.mt(); ++i) {
            // diagonal tile
            if (i < A.nt() && A.tileIsLocal(i, i)) {
                #pragma omp task shared(A, tiles_sums) priority(priority)
                {
                    A.tileGetForReading(i, i);
                    trnorm(in_norm, A.diag(), A(i, i), &tiles_sums[A.m()*i + ii]);
                }
            }
            // off-diagonal tiles
            if (A.uplo() == Uplo::Lower) {
                for (int64_t j = 0; j < i && j < A.nt(); ++j) { // strictly lower
                    if (A.tileIsLocal(i, j)) {
                        #pragma omp task shared(A, tiles_sums) priority(priority)
                        {
                            A.tileGetForReading(i, j);
                            genorm(in_norm, A(i, j), &tiles_sums[A.m()*j + ii]);
                        }
                    }
                }
            }
            else { // Uplo::Upper
                for (int64_t j = i+1; j < A.nt(); ++j) { // strictly upper
                    if (A.tileIsLocal(i, j)) {
                        #pragma omp task shared(A, tiles_sums) priority(priority)
                        {
                            A.tileGetForReading(i, j);
                            genorm(in_norm, A(i, j), &tiles_sums[A.m()*j + ii]);
                        }
                    }
                }
            }
            ii += A.tileMb(i);
        }

        #pragma omp taskwait

        // Sum tile results into local results.
        // todo: This is currently a performance bottleneck.
        // Perhaps omp taskloop could be applied here.
        // Perhaps with chunking of A.nb().
        std::fill_n(values, A.m(), 0.0);
        for (int64_t j = 0; j < A.nt(); ++j)
            #pragma omp taskloop shared(A, tiles_sums, values) priority(priority)
            for (int64_t ii = 0; ii < A.m(); ++ii)
                values[ii] += tiles_sums[A.m()*j + ii];
    }
    //---------
    // Frobenius norm
    // sqrt( sum_{ii,jj} abs( A_{ii,jj} )^2 )
    // In scaled form: scale^2 sumsq = sum abs( A_{ii,jj}^2 )
    else if (in_norm == Norm::Fro) {
        values[0] = 0;  // scale
        values[1] = 1;  // sumsq
        for (int64_t j = 0; j < A.nt(); ++j) {
            // diagonal tile
            if (j < A.mt() && A.tileIsLocal(j, j)) {
                A.tileGetForReading(j, j);
                real_t tile_values[2];
                trnorm(in_norm, A.diag(), A(j, j), tile_values);
                #pragma omp critical
                {
                    add_sumsq(values[0], values[1],
                              tile_values[0], tile_values[1]);
                }
            }
            // off-diagonal tiles
            if (A.uplo() == Uplo::Lower) {
                for (int64_t i = j+1; i < A.mt(); ++i) { // strictly lower
                    if (A.tileIsLocal(i, j)) {
                        #pragma omp task shared(A, values) priority(priority)
                        {
                            A.tileGetForReading(i, j);
                            real_t tile_values[2];
                            genorm(in_norm, A(i, j), tile_values);
                            #pragma omp critical
                            {
                                add_sumsq(values[0], values[1],
                                          tile_values[0], tile_values[1]);
                            }
                        }
                    }
                }
            }
            else { // Uplo::Upper
                for (int64_t i = 0; i < j && i < A.mt(); ++i) { // strictly upper
                    if (A.tileIsLocal(i, j)) {
                        #pragma omp task shared(A, values) priority(priority)
                        {
                            A.tileGetForReading(i, j);
                            real_t tile_values[2];
                            genorm(in_norm, A(i, j), tile_values);
                            #pragma omp critical
                            {
                                add_sumsq(values[0], values[1],
                                          tile_values[0], tile_values[1]);
                            }
                        }
                    }
                }
            }
        }
    }
}

///-----------------------------------------------------------------------------
/// General matrix norm.
/// Host nested OpenMP implementation.
template <typename scalar_t>
void norm(
    internal::TargetType<Target::HostNest>,
    Norm in_norm, TrapezoidMatrix<scalar_t>& A,
    blas::real_type<scalar_t>* values,
    int priority)
{
    throw Exception("HostNested not yet implemented");
}

///-----------------------------------------------------------------------------
/// Trapezoid and triangular matrix norm.
/// GPU device implementation.
template <typename scalar_t>
void norm(
    internal::TargetType<Target::Devices>,
    Norm in_norm, TrapezoidMatrix<scalar_t>& A,
    blas::real_type<scalar_t>* values,
    int priority)
{
    using real_t = blas::real_type<scalar_t>;

    assert(A.num_devices() > 0);

    std::vector<std::vector<scalar_t*> > a_host_arrays(A.num_devices());
    std::vector<std::vector<real_t> > vals_host_arrays(A.num_devices());

    std::vector<scalar_t**> a_dev_arrays(A.num_devices());
    std::vector<real_t*> vals_dev_arrays(A.num_devices());

    // devices_values used for max and Frobenius norms.
    std::vector<real_t> devices_values;

    int64_t ldv;
    if (in_norm == Norm::Max) {
        ldv = 1;
        devices_values.resize(A.num_devices());
    }
    else if (in_norm == Norm::One) {
        ldv = A.tileNb(0);
    }
    else if (in_norm == Norm::Inf) {
        ldv = A.tileMb(0);
    }
    else if (in_norm == Norm::Fro) {
        ldv = 2;
        devices_values.resize(A.num_devices() * 2);
    }

    for (int device = 0; device < A.num_devices(); ++device) {
        slate_cuda_call(
            cudaSetDevice(device));

        int64_t num_tiles = A.getMaxDeviceTiles(device);

        a_host_arrays[device].resize(num_tiles);
        vals_host_arrays[device].resize(num_tiles*ldv);

        slate_cuda_call(
            cudaMalloc((void**)&a_dev_arrays[device],
                       sizeof(scalar_t*)*num_tiles));

        slate_cuda_call(
            cudaMalloc((void**)&vals_dev_arrays[device],
                       sizeof(real_t)*num_tiles*ldv));
    }

    // Define index ranges for quadrants of matrix.
    // Tiles in each quadrant are all the same size.
    int64_t irange[6][2] = {
        // off-diagonal
        { 0,        A.mt()-1 },
        { A.mt()-1, A.mt()   },
        { 0,        A.mt()-1 },
        { A.mt()-1, A.mt()   },
        // diagonal
        { 0,                          std::min(A.mt(), A.nt())-1 },
        { std::min(A.mt(), A.nt())-1, std::min(A.mt(), A.nt())   }
    };
    int64_t jrange[6][2] = {
        // off-diagonal
        { 0,        A.nt()-1 },
        { 0,        A.nt()-1 },
        { A.nt()-1, A.nt()   },
        { A.nt()-1, A.nt()   },
        // diagonal
        { 0,                          std::min(A.mt(), A.nt())-1 },
        { std::min(A.mt(), A.nt())-1, std::min(A.mt(), A.nt())   }
    };

    for (int device = 0; device < A.num_devices(); ++device) {
        #pragma omp task shared(A, devices_values, vals_host_arrays) \
                         priority(priority)
        {
            for (int64_t i = 0; i < A.mt(); ++i) {
                for (int64_t j = 0; j < A.nt(); ++j) {
                    if (A.tileIsLocal(i, j) &&
                        device == A.tileDevice(i, j) &&
<<<<<<< HEAD
                        // TODO: Aren't we missing diagonal tiles here?
                        ( (A.uplo() == Uplo::Lower && i > j) ||
                          (A.uplo() == Uplo::Upper && i < j) ))
=======
                        ( (A.uplo() == Uplo::Lower && i >= j) ||
                          (A.uplo() == Uplo::Upper && i <= j) ))
>>>>>>> 0a5f2a1d
                    {
                        A.tileGetForReading(i, j, device);
                    }
                }
            }

            // Setup batched arguments.
            scalar_t** a_host_array = a_host_arrays[device].data();
            scalar_t** a_dev_array = a_dev_arrays[device];

            int64_t batch_count = 0;
            int64_t mb[6], nb[6], lda[6], group_count[6];
            // off-diagonal blocks
            for (int q = 0; q < 4; ++q) {
                group_count[q] = 0;
                lda[q] = 0;
                mb[q] = A.tileMb(irange[q][0]);
                nb[q] = A.tileNb(jrange[q][0]);
                for (int64_t i = irange[q][0]; i < irange[q][1]; ++i) {
                    for (int64_t j = jrange[q][0]; j < jrange[q][1]; ++j) {
                        if (A.tileIsLocal(i, j) &&
                            device == A.tileDevice(i, j) &&
                            ( (A.uplo() == Uplo::Lower && i > j) ||
                              (A.uplo() == Uplo::Upper && i < j) ))
                        {
                            a_host_array[batch_count] = A(i, j, device).data();
                            lda[q] = A(i, j, device).stride();
                            ++group_count[q];
                            ++batch_count;
                        }
                    }
                }
            }
            // diagonal blocks
            for (int q = 4; q < 6; ++q) {
                group_count[q] = 0;
                lda[q] = 0;
                mb[q] = A.tileMb(jrange[q][0]);
                nb[q] = A.tileNb(jrange[q][0]);
                for (int64_t j = jrange[q][0]; j < jrange[q][1]; ++j) {
                    if (A.tileIsLocal(j, j) &&
                        device == A.tileDevice(j, j))
                    {
                        a_host_array[batch_count] = A(j, j, device).data();
                        lda[q] = A(j, j, device).stride();
                        ++group_count[q];
                        ++batch_count;
                    }
                }
            }

            real_t* vals_host_array = vals_host_arrays[device].data();
            real_t* vals_dev_array = vals_dev_arrays[device];

            // Batched call to compute partial results for each tile.
            {
                trace::Block trace_block("slate::device::trnorm");

                slate_cuda_call(
                    cudaSetDevice(device));

                cudaStream_t stream = A.compute_stream(device);
                slate_cuda_call(
                    cudaMemcpyAsync(a_dev_array, a_host_array,
                                    sizeof(scalar_t*)*batch_count,
                                    cudaMemcpyHostToDevice,
                                    stream));

                // off-diagonal blocks
                for (int q = 0; q < 4; ++q) {
                    if (group_count[q] > 0) {
                        device::genorm(in_norm,
                                       mb[q], nb[q],
                                       a_dev_array, lda[q],
                                       vals_dev_array, ldv,
                                       group_count[q], stream);
                        a_dev_array += group_count[q];
                        vals_dev_array += group_count[q] * ldv;
                    }
                }
                // diagonal blocks
                for (int q = 4; q < 6; ++q) {
                    if (group_count[q] > 0) {
                        device::trnorm(in_norm, A.uplo(), A.diag(),
                                       mb[q], nb[q],
                                       a_dev_array, lda[q],
                                       vals_dev_array, ldv,
                                       group_count[q], stream);
                        a_dev_array += group_count[q];
                        vals_dev_array += group_count[q] * ldv;
                    }
                }

                vals_dev_array = vals_dev_arrays[device];

                slate_cuda_call(
                    cudaMemcpyAsync(vals_host_array, vals_dev_array,
                                    sizeof(real_t)*batch_count*ldv,
                                    cudaMemcpyDeviceToHost,
                                    stream));

                slate_cuda_call(
                    cudaStreamSynchronize(stream));
            }

            // Reduction over tiles to device result.
            if (in_norm == Norm::Max) {
                devices_values[device] =
                    lapack::lange(in_norm, 1, batch_count, vals_host_array, 1);
            }
            else if (in_norm == Norm::Fro) {
                for (int64_t k = 0; k < batch_count; ++k) {
                    add_sumsq(devices_values[2*device + 0],
                              devices_values[2*device + 1],
                              vals_host_array[2*k + 0],
                              vals_host_array[2*k + 1]);
                }
            }
        }
    }

    #pragma omp taskwait

    for (int device = 0; device < A.num_devices(); ++device) {
        slate_cuda_call(
            cudaSetDevice(device));
        slate_cuda_call(
            cudaFree((void*)a_dev_arrays[device]));
        slate_cuda_call(
            cudaFree((void*)vals_dev_arrays[device]));
    }

    // Reduction over devices to local result.
    if (in_norm == Norm::Max) {
        *values = lapack::lange(in_norm,
                                1, devices_values.size(),
                                devices_values.data(), 1);
    }
    else if (in_norm == Norm::One) {
        for (int device = 0; device < A.num_devices(); ++device) {
            real_t* vals_host_array = vals_host_arrays[device].data();

            int64_t batch_count = 0;
            // off-diagonal blocks
            for (int q = 0; q < 4; ++q) {
                int64_t nb = A.tileNb(jrange[q][0]);
                for (int64_t i = irange[q][0]; i < irange[q][1]; ++i) {
                    for (int64_t j = jrange[q][0]; j < jrange[q][1]; ++j) {
                        if (A.tileIsLocal(i, j) &&
                            device == A.tileDevice(i, j) &&
                            ( (A.uplo() == Uplo::Lower && i > j) ||
                              (A.uplo() == Uplo::Upper && i < j) ))
                        {
                            blas::axpy(
                                nb, 1.0,
                                &vals_host_array[batch_count*ldv], 1,
                                &values[j*ldv], 1);
                            ++batch_count;
                        }
                    }
                }
            }
            // diagonal blocks
            for (int q = 4; q < 6; ++q) {
                int64_t nb = A.tileNb(jrange[q][0]);
                for (int64_t j = jrange[q][0]; j < jrange[q][1]; ++j) {
                    if (A.tileIsLocal(j, j) &&
                        device == A.tileDevice(j, j))
                    {
                        blas::axpy(
                            nb, 1.0,
                            &vals_host_array[batch_count*ldv], 1,
                            &values[j*ldv], 1);
                        ++batch_count;
                    }
                }
            }
        }
    }
    else if (in_norm == Norm::Inf) {
        for (int device = 0; device < A.num_devices(); ++device) {
            real_t* vals_host_array = vals_host_arrays[device].data();

            int64_t batch_count = 0;
            // off-diagonal blocks
            for (int q = 0; q < 4; ++q) {
                int64_t mb = A.tileMb(irange[q][0]);
                for (int64_t i = irange[q][0]; i < irange[q][1]; ++i) {
                    for (int64_t j = jrange[q][0]; j < jrange[q][1]; ++j) {
                        if (A.tileIsLocal(i, j) &&
                            device == A.tileDevice(i, j) &&
                            ( (A.uplo() == Uplo::Lower && i > j) ||
                              (A.uplo() == Uplo::Upper && i < j) ))
                        {
                            blas::axpy(
                                mb, 1.0,
                                &vals_host_array[batch_count*ldv], 1,
                                &values[i*ldv], 1);
                            ++batch_count;
                        }
                    }
                }
            }
            // diagonal blocks
            for (int q = 4; q < 6; ++q) {
                int64_t mb = A.tileMb(irange[q][0]);
                for (int64_t i = irange[q][0]; i < irange[q][1]; ++i) {
                    if (A.tileIsLocal(i, i) &&
                        device == A.tileDevice(i, i))
                    {
                        blas::axpy(
                            mb, 1.0,
                            &vals_host_array[batch_count*ldv], 1,
                            &values[i*ldv], 1);
                        ++batch_count;
                    }
                }
            }
        }
    }
    else if (in_norm == Norm::Fro) {
        values[0] = 0;
        values[1] = 1;
        for (int device = 0; device < A.num_devices(); ++device) {
            add_sumsq(values[0], values[1],
                      devices_values[2*device + 0],
                      devices_values[2*device + 1]);
        }
    }
}

//------------------------------------------------------------------------------
// Explicit instantiations.
// ----------------------------------------
template
void norm<Target::HostTask, float>(
    Norm in_norm, TrapezoidMatrix<float>&& A,
    float* values,
    int priority);

template
void norm<Target::HostNest, float>(
    Norm in_norm, TrapezoidMatrix<float>&& A,
    float* values,
    int priority);

template
void norm<Target::Devices, float>(
    Norm in_norm, TrapezoidMatrix<float>&& A,
    float* values,
    int priority);

// ----------------------------------------
template
void norm<Target::HostTask, double>(
    Norm in_norm, TrapezoidMatrix<double>&& A,
    double* values,
    int priority);

template
void norm<Target::HostNest, double>(
    Norm in_norm, TrapezoidMatrix<double>&& A,
    double* values,
    int priority);

template
void norm<Target::Devices, double>(
    Norm in_norm, TrapezoidMatrix<double>&& A,
    double* values,
    int priority);

// ----------------------------------------
template
void norm< Target::HostTask, std::complex<float> >(
    Norm in_norm, TrapezoidMatrix< std::complex<float> >&& A,
    float* values,
    int priority);

template
void norm< Target::HostNest, std::complex<float> >(
    Norm in_norm, TrapezoidMatrix< std::complex<float> >&& A,
    float* values,
    int priority);

template
void norm< Target::Devices, std::complex<float> >(
    Norm in_norm, TrapezoidMatrix< std::complex<float> >&& A,
    float* values,
    int priority);

// ----------------------------------------
template
void norm< Target::HostTask, std::complex<double> >(
    Norm in_norm, TrapezoidMatrix< std::complex<double> >&& A,
    double* values,
    int priority);

template
void norm< Target::HostNest, std::complex<double> >(
    Norm in_norm, TrapezoidMatrix< std::complex<double> >&& A,
    double* values,
    int priority);

template
void norm< Target::Devices, std::complex<double> >(
    Norm in_norm, TrapezoidMatrix< std::complex<double> >&& A,
    double* values,
    int priority);

} // namespace internal
} // namespace slate<|MERGE_RESOLUTION|>--- conflicted
+++ resolved
@@ -479,14 +479,8 @@
                 for (int64_t j = 0; j < A.nt(); ++j) {
                     if (A.tileIsLocal(i, j) &&
                         device == A.tileDevice(i, j) &&
-<<<<<<< HEAD
-                        // TODO: Aren't we missing diagonal tiles here?
-                        ( (A.uplo() == Uplo::Lower && i > j) ||
-                          (A.uplo() == Uplo::Upper && i < j) ))
-=======
                         ( (A.uplo() == Uplo::Lower && i >= j) ||
                           (A.uplo() == Uplo::Upper && i <= j) ))
->>>>>>> 0a5f2a1d
                     {
                         A.tileGetForReading(i, j, device);
                     }
