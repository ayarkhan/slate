--- conflicted
+++ resolved
@@ -1852,53 +1852,6 @@
     slate::BaseMatrix<scalar_t>& A, int64_t i, int64_t j,
     std::set<int>& reduce_set)
 {
-<<<<<<< HEAD
-  int tag       = 0;
-  int sol_value = 0;
-  int root      = A.tileRank(i, j);
-  slate::Layout layout = A.layout();
-
-  // Insert the tile, set it locally to the mpi_rank, and compute the solution
-  for (auto rank : reduce_set) {
-      if (rank == mpi_rank) {
-          if (! A.tileIsLocal(i, j)) {
-              A.tileInsert(i, j);
-          }
-          // Set the value
-          A.at(i, j).set(mpi_rank);
-      }
-      sol_value += rank;
-  }
-
-  // Routine to test
-  A.tileReduceFromSet(i, j, root, reduce_set, 2, tag, layout);
-
-  // Check the result of the reduction
-  if (mpi_rank == root) {
-      int64_t nrow    = 0;
-      int64_t ncol    = 0;
-      int64_t Tstride = A.at(i, j).stride();
-      scalar_t* Tdata = A.at(i, j).data();
-
-      if (A.at(i, j).op() == slate::Op::NoTrans) {
-          nrow = A.at(i, j).mb();
-          ncol = A.at(i, j).nb();
-      }
-      else { 
-          nrow = A.at(i, j).nb();
-          ncol = A.at(i, j).mb();
-      }
-
-      for (int ii = 0; ii < nrow; ++ii) {
-          for (int jj = 0; jj < ncol; ++jj) {
-            test_assert(Tdata[ii + jj * Tstride] == sol_value);
-          }
-      }
-  }
-
-  if (A.tileExists(i, j) && ! A.tileIsLocal(i, j))
-      A.tileErase(i, j);
-=======
     int tag       = 0;
     int sol_value = 0;
     int root      = A.tileRank(i, j);
@@ -1944,7 +1897,6 @@
 
     if (A.tileExists(i, j) && ! A.tileIsLocal(i, j))
         A.tileErase(i, j);
->>>>>>> 5b6014d4
 }
 
 template <class scalar_t=double>
