--- conflicted
+++ resolved
@@ -2814,11 +2814,7 @@
     }
 
     //todo: was tileGet(tile_set, device, layout, false, false, device != hostNum());
-<<<<<<< HEAD
     //todo: changed async to false to make it work using HIP
-=======
-    //todo: changed asyn to false to make it work using HIP
->>>>>>> 9d4c5a70
     tileGet(tile_set, device, layout, false, false, false);
 
     if (device != hostNum())
